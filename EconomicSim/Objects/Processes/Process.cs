--- conflicted
+++ resolved
@@ -620,14 +620,8 @@
             // do what we just did, but for wants
             foreach (var want in inputWants.Keys)
             {
-<<<<<<< HEAD
                 var input = inputWants[want];
                 availableWants.TryGetValue(want, out var available); // wants available
-=======
-                decimal input, available;
-                inputWants.TryGetValue(want, out input); // input desired
-                availableWants.TryGetValue(want, out available); // wants available
->>>>>>> 41e85bbb
                 
                 // get the lower between the two
                 var current = Math.Min(input, available);
@@ -779,7 +773,7 @@
             foreach (var cap in CapitalProducts)
                 used[cap.Product] = cap.Amount * endIter;
             // we don't actually allow Capital wants, and thus can't 'use' them.
-            
+
             return ((int)Math.Floor(endIter),
                     endIter % 1, 
                     prodChange, used, wantChange);
