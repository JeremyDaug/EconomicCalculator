﻿using System.Text.Json.Serialization;
using EconomicSim.Helpers;
using EconomicSim.Objects.Processes.ProcessTags;
using EconomicSim.Objects.Processes.ProductionTags;
using EconomicSim.Objects.Products;
using EconomicSim.Objects.Skills;
using EconomicSim.Objects.Technology;
using EconomicSim.Objects.Wants;

namespace EconomicSim.Objects.Processes
{
    /// <summary>
    /// Process Data Class
    /// </summary>
    [JsonConverter(typeof(ProcessJsonConverter))]
    public class Process : IProcess
    {
        public Process()
        {
            ProcessTags = new Dictionary<ProcessTag, Dictionary<string, object>?>();
            ProcessProducts = new List<ProcessProduct>();
            ProcessWants = new List<ProcessWant>();
        }
        
        /// <summary>
        /// The Process Id.
        /// </summary>
        public int Id { get; set; }

        /// <summary>
        /// Process Name, must be a unique combo with Variant Name.
        /// </summary>
        public string Name { get; set; }

        /// <summary>
        /// Process Variant Name, must be unique combo with Name.
        /// </summary>
        public string VariantName { get; set; }

        /// <summary>
        /// The Minimum time the Process Takes.
        /// </summary>
        public decimal MinimumTime { get; set; }

        #region InCapOut

        /// <summary>
        /// All the products that go into or come out of the process.
        /// </summary>
        public List<ProcessProduct> ProcessProducts { get; set; }
        IReadOnlyList<IProcessProduct> IProcess.ProcessProducts => ProcessProducts;

        /// <summary>
        /// All the wants that go into or come out of the process.
        /// </summary>
        public List<ProcessWant> ProcessWants { get; set; }
        IReadOnlyList<IProcessWant> IProcess.ProcessWants => ProcessWants;

        /// <summary>
        /// Input Products, consumed by the process.
        /// </summary>
        public List<ProcessProduct> InputProducts
            => ProcessProducts.Where(x => x.Part == ProcessPartTag.Input)
                .ToList();
        IReadOnlyList<IProcessProduct> IProcess.InputProducts
            => InputProducts;

        /// <summary>
        /// Capital Products, used, but not consumed by the process.
        /// </summary>
        public List<ProcessProduct> CapitalProducts
            => ProcessProducts.Where(x => x.Part == ProcessPartTag.Capital)
                .ToList();

        IReadOnlyList<IProcessProduct> IProcess.CapitalProducts
            => CapitalProducts;

        /// <summary>
        /// Output Products, resulting products from the process.
        /// </summary>
        public List<ProcessProduct> OutputProducts
            => ProcessProducts.Where(x => x.Part == ProcessPartTag.Output)
                .ToList();

        IReadOnlyList<IProcessProduct> IProcess.OutputProducts
            => OutputProducts;

        /// <summary>
        /// Input Wants, consumed by the process.
        /// </summary>
        public List<ProcessWant> InputWants
            => ProcessWants.Where(x => x.Part == ProcessPartTag.Input)
                .ToList();

        IReadOnlyList<IProcessWant> IProcess.InputWants
            => InputWants;

        /// <summary>
        /// Capital Wants, used by the process.
        /// </summary>
        public List<ProcessWant> CapitalWants
            => ProcessWants.Where(x => x.Part == ProcessPartTag.Capital)
                .ToList();
        IReadOnlyList<IProcessWant> IProcess.CapitalWants => CapitalWants;

        /// <summary>
        /// Output Wants, created by the process.
        /// </summary>
        public List<ProcessWant> OutputWants
            => ProcessWants.Where(x => x.Part == ProcessPartTag.Output)
            .ToList();
        IReadOnlyList<IProcessWant> IProcess.OutputWants => OutputWants;

        #endregion InCapOut

        /// <summary>
        /// The Process's Tags.
        /// </summary>
        public Dictionary<ProcessTag, Dictionary<string, object>?> ProcessTags { get; set; }
        Dictionary<ProcessTag, Dictionary<string, object>?> IProcess.ProcessTags => ProcessTags;

        /// <summary>
        /// The Skill the process Uses.
        /// </summary>
        public ISkill? Skill { get; set; }

        /// <summary>
        /// The minimum level of the skill.
        /// </summary>
        public decimal SkillMinimum { get; set; }

        /// <summary>
        /// The Maximum level of a skill for the process.
        /// </summary>
        public decimal SkillMaximum { get; set; }

        /// <summary>
        /// Whether the process is functional or not.
        /// </summary>
        public bool Fractional
        {
            get
            {
                return
                    !InputProducts.Any(x => !x.Product.Fractional) ||
                    !OutputProducts.Any(x => !x.Product.Fractional);
            }
        }

        /// <summary>
        /// A quick description of the process.
        /// </summary>
        public string Description { get; set; }

        /// <summary>
        /// The Location of the Icon representing the process.
        /// </summary>
        public string Icon { get; set; }

        /// <summary>
        /// The tech required see/do this process.
        /// </summary>
        public ITechnology? TechRequirement { get; set; }

        public IProcessNode? Node { get; set; }
        ITechnology? IProcess.TechRequirement => TechRequirement;
        
        /// <summary>
        /// Retrieve the name of the process.
        /// </summary>
        /// <returns></returns>
        public string GetName()
        {
            if (string.IsNullOrWhiteSpace(VariantName))
                return Name;
            return Name + "(" + VariantName + ")";
        }

        /// <summary>
        /// Checks if two processes are compatible with each other and
        /// can be added together.
        /// Currently, if either process has ANY tags, they are invalid for addition.
        /// </summary>
        /// <returns></returns>
        public bool ValidProcessTagAddition(IProcess other)
        {
            if (ProcessTags.Any() || other.ProcessTags.Any())
                return false;
            return true;
        }

        #region ProcessAdditions

        /// <summary>
        /// Adds another process to this process and outputs the resulting fusion.
        /// </summary>
        /// <param name="other">The process we are adding to this one</param>
        /// <returns>The resulting sum between the two.</returns>
        /// <exception cref="ProcessTagMismatchException">
        /// If the processes being added have incompatible tags.
        /// </exception>
        public IProcess AddProcess(IProcess other)
        {
            var result = new Process();
            // check that it's process Tags do not clash
            if (!ValidProcessTagAddition(other))
                throw new ProcessTagMismatchException("Processes with tags cannot be added together."); 
            // set it's easy data.
            result.Name = $"{GetName()} + {other.GetName()}";
            result.MinimumTime = MinimumTime + other.MinimumTime;
            result.Skill = Skill;
            result.SkillMinimum = Math.Min(SkillMinimum, other.SkillMinimum);
            result.SkillMaximum = Math.Max(SkillMaximum, other.SkillMaximum);
            result.Icon = Icon;
            result.TechRequirement = TechRequirement;
            // do the addition of the components.
            foreach (var input in InputProducts)
            {
                result.ProcessProducts.Add(
                    new ProcessProduct
                    {
                        Product = input.Product,
                        Amount = input.Amount,
                        Part = ProcessPartTag.Input,
                        TagData = input.TagData.ToList()
                    });
            }
            foreach (var input in InputWants)
            {
                result.ProcessWants.Add(
                    new ProcessWant
                    {
                        Want = input.Want,
                        Amount = input.Amount,
                        Part = ProcessPartTag.Input,
                        TagData = input.TagData.ToList()
                    });
            }
            foreach (var input in CapitalProducts)
            {
                result.ProcessProducts.Add(
                    new ProcessProduct
                    {
                        Product = input.Product,
                        Amount = input.Amount,
                        Part = ProcessPartTag.Capital,
                        TagData = input.TagData.ToList()
                    });
            }
            foreach (var input in CapitalWants)
            {
                result.ProcessWants.Add(
                    new ProcessWant
                    {
                        Want = input.Want,
                        Amount = input.Amount,
                        Part = ProcessPartTag.Capital,
                        TagData = input.TagData.ToList()
                    });
            }
            foreach (var input in OutputProducts)
            {
                result.ProcessProducts.Add(
                    new ProcessProduct
                    {
                        Product = input.Product,
                        Amount = input.Amount,
                        Part = ProcessPartTag.Output,
                        TagData = input.TagData.ToList()
                    });
            }
            foreach (var input in OutputWants)
            {
                result.ProcessWants.Add(
                    new ProcessWant
                    {
                        Want = input.Want,
                        Amount = input.Amount,
                        Part = ProcessPartTag.Output,
                        TagData = input.TagData.ToList()
                    });
            }
            // add the other process parts,
            // TODO, I'm a lazy fuck, so these are just tacked onto the end,
            // not properly added to existing ones. Should be tho
            foreach (var input in other.InputProducts)
            {
<<<<<<< HEAD
                result.InputProducts.Add(
=======
                result.ProcessProducts.Add(
>>>>>>> d1716654
                new ProcessProduct
                {
                    Product = input.Product,
                    Amount = input.Amount,
                    Part = ProcessPartTag.Input,
                    TagData = input.TagData.ToList()
                });
            }
            foreach (var input in other.InputWants)
            {
                result.ProcessWants.Add(
                    new ProcessWant
                    {
                        Want = input.Want,
                        Amount = input.Amount,
                        Part = ProcessPartTag.Input,
                        TagData = input.TagData.ToList()
                    });
            }
            foreach (var input in other.CapitalProducts)
            {
                result.ProcessProducts.Add(
                    new ProcessProduct
                    {
                        Product = input.Product,
                        Amount = input.Amount,
                        Part = ProcessPartTag.Capital,
                        TagData = input.TagData.ToList()
                    });
            }
            foreach (var input in other.CapitalWants)
            {
                result.ProcessWants.Add(
                    new ProcessWant
                    {
                        Want = input.Want,
                        Amount = input.Amount,
                        Part = ProcessPartTag.Capital,
                        TagData = input.TagData.ToList()
                    });
            }
            foreach (var input in OutputProducts)
            {
                result.ProcessProducts.Add(
                    new ProcessProduct
                    {
                        Product = input.Product,
                        Amount = input.Amount,
                        Part = ProcessPartTag.Output,
                        TagData = input.TagData.ToList()
                    });
            }
            foreach (var input in OutputWants)
            {
                result.ProcessWants.Add(
                    new ProcessWant
                    {
                        Want = input.Want,
                        Amount = input.Amount,
                        Part = ProcessPartTag.Output,
                        TagData = input.TagData.ToList()
                    });
            }

            return result;
        }

        /// <summary>
        /// Feeds the other process into this process. Any outputs of other which are
        /// inputs for this cancel, otherwise inputs, capital, and outputs are added
        /// together.
        /// </summary>
        /// <param name="other">The process to bring in as an input to this one.</param>
        /// <returns>The combined process resulting from the combination.</returns>
        /// <exception cref="ProcessTagMismatchException"></exception>
        /// <exception cref="ProcessInterfaceMismatchException"></exception>
        /// <exception cref="ProcessInterfaceTagMismatchException"></exception>
        public IProcess InputProcess(IProcess other)
        {
            if (!ValidProcessTagAddition(other))
                throw new ProcessTagMismatchException($"{other.GetName()} and {GetName()} have incompatible tags.");

            // get the outputs which exist in inputs
            var matchedProducts = other
                .OutputProducts
                .Select(x => x.Product)
                .Intersect(InputProducts.Select(x => x.Product))
                .ToList();
            var matchedWants = other
                .OutputWants
                .Select(x => x.Want)
                .Intersect(InputWants.Select(x => x.Want))
                .ToList();
            
            if (!(matchedProducts.Any() || matchedWants.Any()))
                throw new ProcessInterfaceMismatchException($"Process {other.GetName()} must output an input of {GetName()}");
            
            // check that these matches don't have Tags
            if (other.OutputProducts
                    .Where(x => matchedProducts.Contains(x.Product))
                    .Any(x => x.TagData.Any()) ||
                OutputProducts
                    .Where(x => matchedProducts.Contains(x.Product))
                    .Any(x => x.TagData.Any()))
                throw new ProcessInterfaceTagMismatchException("Inputs being fed in cannot have any tags.");
            if (other.OutputWants
                    .Where(x => matchedWants.Contains(x.Want))
                    .Any(x => x.TagData.Any()) ||
                OutputWants
                    .Where(x => matchedWants.Contains(x.Want))
                    .Any(x => x.TagData.Any()))
                throw new ProcessInterfaceTagMismatchException("Outputs being fed cannot have any tags.");

            throw new NotImplementedException();
        }

        /// <summary>
        /// Feeds the other process into this process. Any outputs of other which are
        /// inputs for this cancel, otherwise inputs, capital, and outputs are added
        /// together.
        /// </summary>
        /// <param name="other">The process to bring in as an input to this one.</param>
        /// <param name="target">
        /// What product we are trying to satisfy.
        /// The other process will be multiplied to satisfy this.
        /// </param>
        /// <returns>The combined process resulting from the combination.</returns>
        public IProcess InputProcess(IProcess other, IProduct target)
        {
            throw new NotImplementedException();
        }
        
        /// <summary>
        /// Feeds the other process into this process. Any outputs of other which are
        /// inputs for this cancel, otherwise inputs, capital, and outputs are added
        /// together.
        /// </summary>
        /// <param name="other">The process to bring in as an input to this one.</param>
        /// <param name="target">
        /// What want we are trying to satisfy.
        /// The other process will be multiplied to satisfy this.
        /// </param>
        /// <returns>The combined process resulting from the combination.</returns>
        public IProcess InputProcess(IProcess other, IWant target)
        {
            throw new NotImplementedException();
        }

        /// <summary>
        /// Feeds this process's outputs into the <see cref="other"/> process as
        /// inputs. If this process's outputs are inputs to other, they cancel out,
        /// otherwise they add together.
        /// </summary>
        /// <param name="other">The process we are moving our outputs to.</param>
        /// <returns>The resulting combined process.</returns>
        public IProcess OutputToProcess(IProcess other)
        {
            throw new NotImplementedException();
        }
        
        /// <summary>
        /// Feeds this process's outputs into the <see cref="other"/> process as
        /// inputs. If this process's outputs are inputs to other, they cancel out,
        /// otherwise they add together.
        /// </summary>
        /// <param name="other">The process we are moving our outputs to.</param>
        /// <param name="target">
        /// What product we are trying to satisfy.
        /// The other process will be multiplied to satisfy this.
        /// </param>
        /// <returns>The resulting combined process.</returns>
        public IProcess OutputToProcess(IProcess other, IProduct target)
        {
            throw new NotImplementedException();
        }
        
        /// <summary>
        /// Feeds this process's outputs into the <see cref="other"/> process as
        /// inputs. If this process's outputs are inputs to other, they cancel out,
        /// otherwise they add together.
        /// </summary>
        /// <param name="other">The process we are moving our outputs to.</param>
        /// <param name="target">
        /// What want we are trying to satisfy.
        /// The other process will be multiplied to satisfy this.
        /// </param>
        /// <returns>The resulting combined process.</returns>
        public IProcess OutputToProcess(IProcess other, IWant target)
        {
            throw new NotImplementedException();
        }

        /// <summary>
        /// Feeds the <see cref="other"/> process into this process as a source
        /// for capital wants.
        /// </summary>
        /// <remarks>
        /// This does not remove capital good product requirements.
        /// </remarks>
        /// <param name="other">The process we are taking in for capital goods.</param>
        /// <returns></returns>
        public IProcess TakeAsCapital(IProcess other)
        {
            throw new NotImplementedException();
        }

        /// <summary>
        /// Feeds the <see cref="other"/> process into this process as a source
        /// for capital wants.
        /// </summary>
        /// <remarks>
        /// This does not remove capital good product requirements.
        /// </remarks>
        /// <param name="other">The process we are taking in for capital goods.</param>
        /// <param name="target">
        /// What want we are trying to satisfy.
        /// The other process will be multiplied to satisfy this.
        /// </param>
        /// <returns></returns>
        public IProcess TakeAsCapital(IProcess other, IWant target)
        {
            throw new NotImplementedException();
        }

        #endregion

        public decimal ProjectedWantAmount(IWant want, ProcessPartTag part)
        {
            var sections = ProcessWants
                .Where(x => x.Part == part && Equals(x.Want, want));

            decimal result = 0;

            foreach (var section in sections)
            {
                if (part == ProcessPartTag.Output) // outputs might be chances
                    result += ProjectedPartAmount(section);
                else if (part == ProcessPartTag.Input) // inputs are always negative
                    result -= section.Amount;
                else // capital is positive.
                    result += section.Amount;
            }

            return result;
        }

        /// <summary>
        /// Given products desired for input and capital, as well as the available products
        /// to use, return how much we need to reduce our inputs and capitals to not overdraw
        /// from the available products.
        /// 1 is no reduction, 0 is unable to do it.
        /// </summary>
        /// <param name="inputProds">Products for input use.</param>
        /// <param name="capitalProds">Products for capital use.</param>
        /// <param name="availableProducts">The products available</param>
        /// <returns>The reduction to not overdraw from products.</returns>
        private decimal ProcessReductionBasedOnProducts(
            Dictionary<IProduct, decimal> inputProds,
            Dictionary<IProduct, decimal> capitalProds,
            Dictionary<IProduct, decimal> availableProducts)
        {
            // find how much is available in given resources
            var keys = inputProds.Select(x => x.Key).ToList();
            keys.AddRange(capitalProds.Keys);
            // get all the keys for input and captial products.
            var keyFin = keys.Distinct();
            decimal reduction = 1;
            foreach (var resource in keyFin)
            {
                decimal input = 0, capital = 0, available = 0;
                inputProds.TryGetValue(resource, out input); // input desired
                capitalProds.TryGetValue(resource, out capital); // capital desired
                availableProducts.TryGetValue(resource, out available); // product available

                // get the lower between the available product and the desired product.
                var current = Math.Min(input + capital, available);
                // if current / the desired is less than the current reduction, reduce further. 
                reduction = Math.Min(reduction, current / (input + capital));
                if (reduction == 0) return reduction; // if reduction reached 0, breakout and return.
            }

            return reduction;
        }

        /// <summary>
        /// Given the total wants desired and the wants available how much do we need to
        /// reduce our desires to not overdraw.
        /// 1 means no reduction, 0 means incapable of meeting at least one of them.
        /// </summary>
        /// <param name="inputWants">The amount of wants desired.</param>
        /// <param name="availableWants">The wants available.</param>
        /// <returns></returns>
        private decimal ProcessReductionBasedOnWants(
            Dictionary<IWant, decimal> inputWants,
            Dictionary<IWant, decimal> availableWants)
        {
            decimal reduction = 1;
            // do what we just did, but for wants
            foreach (var want in InputWants.Select(x => x.Want).Distinct())
            {
                decimal input = 0, available = 0;
                inputWants.TryGetValue(want, out input); // input desired
                availableWants.TryGetValue(want, out available); // wants available
                
                // get the lower between the two
                var current = Math.Min(input, available);
                // reduce further if needed
                reduction = Math.Min(reduction, current / input);
                if (reduction == 0) break; // if reduced to 0 breakout
            }
            
            // if reduction is 0 return with empty values, no iterations could be done.
            return reduction;
        }
        
        /// <summary>
        /// Do the process's work. Takes in inputs and capitals,
        /// outputs the product made/consumed, capital used, and wants made or consumed.
        /// Does not remove items from inputs, leaves that to the caller.
        /// </summary>
        /// <param name="iterations">How many iterations to try and complete.</param>
        /// <param name="progress">The progress being brought in (will round up iterations sought).</param>
        /// <param name="products">The products available to be consumed/used.</param>
        /// <param name="wants">The wants available to be used directly.</param>
        /// <returns>
        /// Successes is how many iterations were completed.
        /// Progress is how much overflow remains.
        /// productChange is the product that has been created/consumed (+ for created, - for destroyed).
        /// productUsed is the products that have been used as capital (positive values).
        /// wantsChange is the change in wants, cap wants are still consumed.
        /// </returns>
        public (int successes, decimal progress,
                Dictionary<IProduct, decimal> productChange,
                Dictionary<IProduct, decimal> productUsed,
                Dictionary<IWant, decimal> wantsChange)
            DoProcess(decimal iterations, decimal progress,
                Dictionary<IProduct, decimal> products,
                Dictionary<IWant, decimal> wants)
        {
            // get the target iterations desired and no more.
            var target = iterations;
            if (progress != 0)
                target += 1 - progress;
            
            // get optional items
            // TODO work on optional inclusions later. Will likely need small rework.
            // TODO also work on Skill bonus. It would go around here as well.
            // Optional items only matter if there is a fixed item elsewhere in the process.
            /*var optionalProdInputs = InputProducts
                .Where(x => x.ContainsTag(ProductionTag.Optional))
                .ToDictionary(x => x.Product,
                    x => x.Amount * target);
            var optionalWantInputs = InputWants
                .Where(x => x.ContainsTag(ProductionTag.Optional))
                .ToDictionary(x => x.Want,
                    x => x.Amount * target);
            var optionalProdCapitals = CapitalProducts
                .Where(x => x.ContainsTag(ProductionTag.Optional))
                .ToDictionary(x => x.Product,
                    x => x.Amount * target);
            var optionalWantCapitals = CapitalWants
                .Where(x => x.ContainsTag(ProductionTag.Optional))
                .ToDictionary(x => x.Want,
                    x => x.Amount * target); */

            // get the max targets for inputs and capitals
            // TODO does not take into account items which may have multiples in the same category.
            var inputProds = InputProducts
                .Where(x => !x.ContainsTag(ProductionTag.Optional))
                .ToDictionary(x => x.Product,
                    x => x.Amount * target);
            var inputWants = InputWants
                .Where(x => !x.ContainsTag(ProductionTag.Optional))
                .ToDictionary(x => x.Want,
                    x => x.Amount * target);
            var capitalProds = CapitalProducts
                .Where(x => !x.ContainsTag(ProductionTag.Optional))
                .ToDictionary(x => x.Product,
                    x => x.Amount * target);
            /*var capitalWants = CapitalWants
                .Where(x => !x.ContainsTag(ProductionTag.Optional))
                .ToDictionary(x => x.Want,
                    x => x.Amount * target);*/
            // TODO update to deal with Want based stuff later
            // TODO Reevaluate how Capital Wants should be dealt with
                // Capital wants 'must' come from Use Processes, but unless we find a
                // product to use here, we'll never know if a want came from a use process or not. 
                // Best bet is to force processes with Capital wants to input a use process first
                // before allowing it to continue.
            // input wants can be outputs from previous processes or default come from consumption processes.
            // capital wants can only come from use processes.
            
            // find how much is available in given resources
            var reduction = ProcessReductionBasedOnProducts(inputProds, capitalProds, products);
            
            // if reduction is 0 return with empty values, no iterations could be done.
            if (reduction == 0)
                return (0, 0,
                    new Dictionary<IProduct, decimal>(),
                    new Dictionary<IProduct, decimal>(),
                    new Dictionary<IWant, decimal>());
            
            // do what we just did, but for wants
            var wantReduction = ProcessReductionBasedOnWants(inputWants, wants);
            // if reduction is 0 return with empty values, no iterations could be done.
            if (wantReduction == 0)
                return (0, 0,
                    new Dictionary<IProduct, decimal>(),
                    new Dictionary<IProduct, decimal>(),
                    new Dictionary<IWant, decimal>());

            // get the smaller between product and want reduction.
            reduction = Math.Min(reduction, wantReduction);
            
            // with the reduction found (and it not being zero) we find out how
            // much of everything we use/consume and output
            var endIter = target * reduction + progress;

            var prodChange = new Dictionary<IProduct, decimal>();
            var used = new Dictionary<IProduct, decimal>();
            var wantChange = new Dictionary<IWant, decimal>();
            
            // TODO update this to possibly handle multiples of the same item.
            // get the product consumed
            foreach (var input in InputProducts)
                prodChange.AddOrInclude(input.Product, -input.Amount * endIter);
            // get the wants consumed
            foreach (var input in InputWants)
                wantChange.AddOrInclude(input.Want, -input.Amount * endIter);
            // get product output
            foreach (var output in OutputProducts)
                prodChange.AddOrInclude(output.Product, output.Amount * endIter);
            // get wants outputted
            foreach (var output in OutputWants)
                wantChange.AddOrInclude(output.Want, output.Amount * endIter);
            // get product used
            foreach (var cap in CapitalProducts)
                used[cap.Product] = cap.Amount * endIter;
            // we don't actually allow Capital wants, and thus can't 'use' them.

            return ((int)Math.Floor(endIter),
                    endIter % 1, 
                    prodChange, used, wantChange);
        }

        private const double UnskilledDivisor = 0.5;
        private const double SkilledBonus = 1.2;
        private const decimal OverskilledBonus = 0.1m;

        public decimal SkillThroughputModifier(decimal skillLevel)
        {
            if (Skill == null)
                return 1; // if process has no skill, default to 1.
            
            if (skillLevel < SkillMinimum)
            {
                return (decimal) Math.Pow(UnskilledDivisor, (double)(SkillMinimum - skillLevel));
            }

            if (skillLevel >= SkillMinimum && skillLevel <= SkillMaximum)
                return (decimal) Math.Pow(SkilledBonus, (double) (skillLevel - SkillMinimum));

            var max = SkillThroughputModifier(SkillMaximum);
            var step = max * OverskilledBonus;
            return max + step * (skillLevel - SkillMaximum);
        }

        #region BaseOverrides

        public override string ToString()
        {
            return GetName();
        }

        public override bool Equals(object? obj)
        {
            return Equals(obj as Process);
        }

        public bool Equals(Process? obj)
        {
            if (obj == null)
                return false;
            return string.Equals(GetName(), obj.GetName());
        }

        public override int GetHashCode()
        {
            return GetName().GetHashCode();
        }

        #endregion

        public IReadOnlyList<IProcessProduct> GetProductsByName(string name)
        {
            return ProcessProducts.Where(x => x.Product.GetName() == name).ToList();
        }

        public IReadOnlyList<IProcessProduct> GetProductsByName(string name, ProcessPartTag part)
        {
            return ProcessProducts
                .Where(x => x.Part == part)
                .Where(x => x.Product.GetName() == name)
                .ToList();
        }

        /// <summary>
        /// Gets the amount of a product part, taking chance into account.
        /// </summary>
        /// <param name="part">The part we are calculating.</param>
        /// <returns>the projected amount.</returns>
        public decimal ProjectedPartAmount(IProcessProduct part)
        {
            if (!ProcessProducts.Contains(part))
                throw new ArgumentException("Process Product does not belong to this process.");
            var result = part.Amount;
            
            if (part.Part == ProcessPartTag.Input)
                result *= -1; // if the part is an input, negate it.
            else if (part.Part == ProcessPartTag.Capital)
                result = 0; // if it's a capital, remove it (not consumed or produced).
            else if (part.Part == ProcessPartTag.Output)
            { // if it's an output check that it's a chance
                if (part.TagData.Any(x => x.tag == ProductionTag.Chance))
                { // if it's a chance modify the output amount by the probability of it happening.
                    // TODO This is most likely broken, will need to update/change process tags to store chance properly on creation.
                    decimal chance = (int) part.TagData
                        .Single(x => x.tag == ProductionTag.Chance)
                        .parameters["Weight"] / (int) ProcessTags[ProcessTag.Chance]["Total"];
                    result = chance * result;
                }
            }
            
            return result;
        }
        
        /// <summary>
        /// Gets the amount of a product part, taking chance into account.
        /// </summary>
        /// <param name="part">The part we are calculating.</param>
        /// <returns>the projected amount.</returns>
        public decimal ProjectedPartAmount(IProcessWant part)
        {
            if (!ProcessWants.Contains(part))
                throw new ArgumentException("Process Want does not belong to this process.");
            var result = part.Amount;
            
            if (part.Part == ProcessPartTag.Input)
                result *= -1; // if the part is an input, negate it.
            else if (part.Part == ProcessPartTag.Capital)
                result = 0; // if it's a capital, remove it (not consumed or produced).
            else if (part.Part == ProcessPartTag.Output)
            { // if it's an output check that it's a chance
                if (part.TagData.Any(x => x.tag == ProductionTag.Chance))
                { // if it's a chance modify the output amount by the probability of it happening.
                    // TODO This is most likely broken, will need to update/change process tags to store chance properly on creation.
                    decimal chance = (int) part.TagData
                        .Single(x => x.tag == ProductionTag.Chance)
                        .parameters["Weight"] / (int) ProcessTags[ProcessTag.Chance]["Total"];
                    result = chance * result;
                }
            }
            
            return result;
        }

        /// <summary>
        /// Get's the projected amount of product produced and/or consumed by the
        /// process
        /// </summary>
        /// <param name="product">The product in question.</param>
        /// <returns>The total amount, subtracts inputs from outputs.</returns>
        public decimal ProjectedProductAmount(IProduct product)
        {
            var parts = ProcessProducts
                .Where(x => Equals(x.Product, product));

            decimal result = 0;

            foreach (var part in parts)
            {
                result += ProjectedPartAmount(part);
            }

            return result;
        }
        
        /// <summary>
        /// Gets the projected amount of product involved in a part of the process.
        /// </summary>
        /// <param name="product">The product in question.</param>
        /// <param name="part">Which part (input, capital, output) to return.</param>
        /// <returns>The total amount, inputs are negative.</returns>
        public decimal ProjectedProductAmount(IProduct product, ProcessPartTag part)
        {
            var sections = ProcessProducts
                .Where(x => Equals(x.Product, product) && x.Part == part);

            decimal result = 0;

            foreach (var section in sections)
            {
                if (part == ProcessPartTag.Output) // outputs might be chances
                    result += ProjectedPartAmount(section);
                else if (part == ProcessPartTag.Input) // inputs are always negative
                    result -= section.Amount;
                else // capital is positive.
                    result += section.Amount;
            }

            return result;
        }
    }
}<|MERGE_RESOLUTION|>--- conflicted
+++ resolved
@@ -285,11 +285,7 @@
             // not properly added to existing ones. Should be tho
             foreach (var input in other.InputProducts)
             {
-<<<<<<< HEAD
-                result.InputProducts.Add(
-=======
                 result.ProcessProducts.Add(
->>>>>>> d1716654
                 new ProcessProduct
                 {
                     Product = input.Product,
@@ -391,14 +387,14 @@
             if (other.OutputProducts
                     .Where(x => matchedProducts.Contains(x.Product))
                     .Any(x => x.TagData.Any()) ||
-                OutputProducts
+                InputProducts
                     .Where(x => matchedProducts.Contains(x.Product))
                     .Any(x => x.TagData.Any()))
                 throw new ProcessInterfaceTagMismatchException("Inputs being fed in cannot have any tags.");
             if (other.OutputWants
                     .Where(x => matchedWants.Contains(x.Want))
                     .Any(x => x.TagData.Any()) ||
-                OutputWants
+                InputWants
                     .Where(x => matchedWants.Contains(x.Want))
                     .Any(x => x.TagData.Any()))
                 throw new ProcessInterfaceTagMismatchException("Outputs being fed cannot have any tags.");
@@ -588,9 +584,9 @@
         {
             decimal reduction = 1;
             // do what we just did, but for wants
-            foreach (var want in InputWants.Select(x => x.Want).Distinct())
-            {
-                decimal input = 0, available = 0;
+            foreach (var want in inputWants.Keys)
+            {
+                decimal input, available;
                 inputWants.TryGetValue(want, out input); // input desired
                 availableWants.TryGetValue(want, out available); // wants available
                 
