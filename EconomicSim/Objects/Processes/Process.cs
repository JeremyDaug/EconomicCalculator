--- conflicted
+++ resolved
@@ -285,11 +285,7 @@
             // not properly added to existing ones. Should be tho
             foreach (var input in other.InputProducts)
             {
-<<<<<<< HEAD
-                result.InputProducts.Add(
-=======
                 result.ProcessProducts.Add(
->>>>>>> d1716654
                 new ProcessProduct
                 {
                     Product = input.Product,
@@ -391,14 +387,14 @@
             if (other.OutputProducts
                     .Where(x => matchedProducts.Contains(x.Product))
                     .Any(x => x.TagData.Any()) ||
-                OutputProducts
+                InputProducts
                     .Where(x => matchedProducts.Contains(x.Product))
                     .Any(x => x.TagData.Any()))
                 throw new ProcessInterfaceTagMismatchException("Inputs being fed in cannot have any tags.");
             if (other.OutputWants
                     .Where(x => matchedWants.Contains(x.Want))
                     .Any(x => x.TagData.Any()) ||
-                OutputWants
+                InputWants
                     .Where(x => matchedWants.Contains(x.Want))
                     .Any(x => x.TagData.Any()))
                 throw new ProcessInterfaceTagMismatchException("Outputs being fed cannot have any tags.");
@@ -419,6 +415,40 @@
         /// <returns>The combined process resulting from the combination.</returns>
         public IProcess InputProcess(IProcess other, IProduct target)
         {
+            if (!ValidProcessTagAddition(other))
+                throw new ProcessTagMismatchException($"{other.GetName()} and {GetName()} have incompatible tags.");
+
+            // get the outputs which exist in inputs
+            var matchedProducts = other
+                .OutputProducts
+                .Select(x => x.Product)
+                .Intersect(InputProducts.Select(x => x.Product))
+                .ToList();
+            var matchedWants = other
+                .OutputWants
+                .Select(x => x.Want)
+                .Intersect(InputWants.Select(x => x.Want))
+                .ToList();
+            
+            if (!(matchedProducts.Any() || matchedWants.Any()))
+                throw new ProcessInterfaceMismatchException($"Process {other.GetName()} must output an input of {GetName()}");
+            
+            // check that these matches don't have Tags
+            if (other.OutputProducts
+                    .Where(x => matchedProducts.Contains(x.Product))
+                    .Any(x => x.TagData.Any()) ||
+                InputProducts
+                    .Where(x => matchedProducts.Contains(x.Product))
+                    .Any(x => x.TagData.Any()))
+                throw new ProcessInterfaceTagMismatchException("Inputs being fed in cannot have any tags.");
+            if (other.OutputWants
+                    .Where(x => matchedWants.Contains(x.Want))
+                    .Any(x => x.TagData.Any()) ||
+                InputWants
+                    .Where(x => matchedWants.Contains(x.Want))
+                    .Any(x => x.TagData.Any()))
+                throw new ProcessInterfaceTagMismatchException("Outputs being fed cannot have any tags.");
+
             throw new NotImplementedException();
         }
         
@@ -588,11 +618,10 @@
         {
             decimal reduction = 1;
             // do what we just did, but for wants
-            foreach (var want in InputWants.Select(x => x.Want).Distinct())
-            {
-                decimal input = 0, available = 0;
-                inputWants.TryGetValue(want, out input); // input desired
-                availableWants.TryGetValue(want, out available); // wants available
+            foreach (var want in inputWants.Keys)
+            {
+                var input = inputWants[want];
+                availableWants.TryGetValue(want, out var available); // wants available
                 
                 // get the lower between the two
                 var current = Math.Min(input, available);
@@ -603,6 +632,18 @@
             
             // if reduction is 0 return with empty values, no iterations could be done.
             return reduction;
+        }
+
+        /// <summary>
+        /// Checks if this process is valid to be run or not.
+        /// If this process has a 
+        /// </summary>
+        /// <returns></returns>
+        public bool ProcessValid()
+        {
+            if (CapitalWants.Any())
+                return false;
+            return true;
         }
         
         /// <summary>
@@ -669,6 +710,8 @@
                 .Where(x => !x.ContainsTag(ProductionTag.Optional))
                 .ToDictionary(x => x.Product,
                     x => x.Amount * target);
+            if (CapitalWants.Any())
+                throw new NotImplementedException("DoProcess");
             /*var capitalWants = CapitalWants
                 .Where(x => !x.ContainsTag(ProductionTag.Optional))
                 .ToDictionary(x => x.Want,
@@ -706,7 +749,8 @@
             
             // with the reduction found (and it not being zero) we find out how
             // much of everything we use/consume and output
-            var endIter = target * reduction + progress;
+            // Don't add Progress back in as we allow fractional products in inventory.
+            var endIter = target * reduction;
 
             var prodChange = new Dictionary<IProduct, decimal>();
             var used = new Dictionary<IProduct, decimal>();
@@ -729,7 +773,7 @@
             foreach (var cap in CapitalProducts)
                 used[cap.Product] = cap.Amount * endIter;
             // we don't actually allow Capital wants, and thus can't 'use' them.
-
+            
             return ((int)Math.Floor(endIter),
                     endIter % 1, 
                     prodChange, used, wantChange);
